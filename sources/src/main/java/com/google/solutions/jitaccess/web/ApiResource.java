--- conflicted
+++ resolved
@@ -73,15 +73,13 @@
   @Inject
   LogAdapter logAdapter;
 
-<<<<<<< HEAD
+  @Inject
+  Options options;
+
 
   @Inject
   PubSubService pubSubService;
 
-=======
-  @Inject
-  Options options;
->>>>>>> 7441d7bf
 
   private URL createActivationRequestUrl(
     UriInfo uriInfo,
@@ -400,10 +398,6 @@
           throw (AccessDeniedException)e.fillInStackTrace();
         }
         else {
-          logAdapter.newErrorEntry(
-                          LogEvents.PUBLISH_MESSAGE,
-                          "Failed to publish message")
-                  .write();
           throw new AccessDeniedException("Activating role failed", e);
         }
       }
@@ -505,8 +499,6 @@
       .set("duration", Duration.ofMinutes(request.activationTimeout).toString())
       .set("requestPeers", request.peers.stream().map(email -> new UserId(email)).collect(Collectors.toSet()));
 
-      var jwt = "jwt";
-
       var payload = new Binding().set("user", iapPrincipal.getId().toString())
               .set("conditions", conditions)
               .set("role", activationRequest.roleBinding.role)
@@ -661,8 +653,6 @@
         .addLabels(le -> addLabels(le, e))
         .write();
 
-      // TODO : add activation request failed pubsub message
-
       throw new AccessDeniedException("Accessing the activation request failed");
     }
 
@@ -710,7 +700,6 @@
         activationRequest,
         iapPrincipal.getId(),
         createActivationRequestUrl(uriInfo, activationToken)));
-
 
       this.logAdapter
         .newInfoEntry(
@@ -751,7 +740,6 @@
         throw (AccessDeniedException)e.fillInStackTrace();
       }
       else {
-        // TODO : add activation request failed pubsub message
         throw new AccessDeniedException("Approving the activation request failed", e);
       }
     }
