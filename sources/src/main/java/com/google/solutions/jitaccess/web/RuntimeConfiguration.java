//
// Copyright 2022 Google LLC
//
// Licensed to the Apache Software Foundation (ASF) under one
// or more contributor license agreements.  See the NOTICE file
// distributed with this work for additional information
// regarding copyright ownership.  The ASF licenses this file
// to you under the Apache License, Version 2.0 (the
// "License"); you may not use this file except in compliance
// with the License.  You may obtain a copy of the License at
//
//   http://www.apache.org/licenses/LICENSE-2.0
//
// Unless required by applicable law or agreed to in writing,
// software distributed under the License is distributed on an
// "AS IS" BASIS, WITHOUT WARRANTIES OR CONDITIONS OF ANY
// KIND, either express or implied.  See the License for the
// specific language governing permissions and limitations
// under the License.
//

package com.google.solutions.jitaccess.web;

import java.time.Duration;
import java.time.ZoneId;
import java.time.ZoneOffset;
import java.util.Collection;
import java.util.HashMap;
import java.util.List;
import java.util.Map;
import java.util.function.Function;

public class RuntimeConfiguration {
  private final Function<String, String> readSetting;

  public RuntimeConfiguration(Map<String, String> settings) {
    this(key -> settings.get(key));
  }

  public RuntimeConfiguration(Function<String, String> readSetting) {
    this.readSetting = readSetting;

    this.scope = new StringSetting(
      List.of("RESOURCE_SCOPE"),
      String.format("projects/%s", this.readSetting.apply("GOOGLE_CLOUD_PROJECT")));

    this.topicName = new StringSetting(
            List.of("TOPIC_NAME"), "");
    //
    // Activation settings.
    //
    this.activationTimeout = new DurationSetting(
      List.of("ELEVATION_DURATION", "ACTIVATION_TIMEOUT"),
      Duration.ofHours(2));
    this.activationRequestTimeout = new DurationSetting(
      List.of("ACTIVATION_REQUEST_TIMEOUT"),
      Duration.ofHours(1));
    this.justificationPattern = new StringSetting(
      List.of("JUSTIFICATION_PATTERN"),
      ".*");
    this.justificationHint = new StringSetting(
      List.of("JUSTIFICATION_HINT"),
      "Bug or case number");
    this.minNumberOfReviewersPerActivationRequest = new IntSetting(
      List.of("ACTIVATION_REQUEST_MIN_REVIEWERS"),
      1);
    this.maxNumberOfReviewersPerActivationRequest = new IntSetting(
      List.of("ACTIVATION_REQUEST_MAX_REVIEWERS"),
      10);
<<<<<<< HEAD

    
=======
    this.maxNumberOfJitRolesPerSelfApproval = new IntSetting(
      List.of("ACTIVATION_REQUEST_MAX_ROLES"),
      10);

>>>>>>> 7441d7bf
    //
    // Backend service id (Cloud Run only).
    //
    this.backendServiceId = new StringSetting(List.of("IAP_BACKEND_SERVICE_ID"), null);

    //
    // Notification settings.
    //
    this.timeZoneForNotifications = new ZoneIdSetting(List.of("NOTIFICATION_TIMEZONE"));

    //
    // SMTP settings.
    //
    this.smtpHost = new StringSetting(List.of("SMTP_HOST"), "smtp.gmail.com");
    this.smtpPort = new IntSetting(List.of("SMTP_PORT"), 587);
    this.smtpEnableStartTls = new BooleanSetting(List.of("SMTP_ENABLE_STARTTLS"), true);
    this.smtpSenderName = new StringSetting(List.of("SMTP_SENDER_NAME"), "JIT Access");
    this.smtpSenderAddress = new StringSetting(List.of("SMTP_SENDER_ADDRESS"), null);
    this.smtpUsername = new StringSetting(List.of("SMTP_USERNAME"), null);
    this.smtpPassword = new StringSetting(List.of("SMTP_PASSWORD"), null);
    this.smtpSecret = new StringSetting(List.of("SMTP_SECRET"), null);
    this.smtpExtraOptions = new StringSetting(List.of("SMTP_OPTIONS"), null);
  }

  // -------------------------------------------------------------------------
  // Settings.
  // -------------------------------------------------------------------------

  /**
   * Scope (within the resource hierarchy) that this application manages
   * access for.
   */
  public final StringSetting scope;

  /**
   * Topic (within the resource hierarchy) that binding information will
   * publish to.
   */
  public final StringSetting topicName;


  /**
   * Duration for which an activated role remains activated.
   */
  public final DurationSetting activationTimeout;

  /**
   * Time allotted for reviewers to approve an activation request.
   */
  public final DurationSetting activationRequestTimeout;

  /**
   * Regular expression that justifications must satisfy.
   */
  public final StringSetting justificationPattern;

  /**
   * Hint (or description) for users indicating what kind of justification they
   * need to supply.
   */
  public final StringSetting justificationHint;

  /**
   * Zone to apply to dates when sending notifications.
   */
  public final ZoneIdSetting timeZoneForNotifications;

  /**
   * SMTP server for sending notifications.
   */
  public final StringSetting smtpHost;

  /**
   * SMTP port for sending notifications.
   */
  public final IntSetting smtpPort;

  /**
   * Enable StartTLS.
   */
  public final BooleanSetting smtpEnableStartTls;

  /**
   * Human-readable sender name used for notifications.
   */
  public final StringSetting smtpSenderName;

  /**
   * Email address used for notifications.
   */
  public final StringSetting smtpSenderAddress;

  /**
   * SMTP username.
   */
  public final StringSetting smtpUsername;

  /**
   * SMTP password. For Gmail, this should be an application-specific password.
   */
  public final StringSetting smtpPassword;

  /**
   * Path to a SecretManager secret that contains the SMTP password.
   * For Gmail, this should be an application-specific password.
   *
   * The path must be in the format projects/x/secrets/y/versions/z.
   */
  public final StringSetting smtpSecret;

  /**
   * Extra JavaMail options.
   */
  public final StringSetting smtpExtraOptions;

  /**
   * Backend Service Id for token validation
   */
  public final StringSetting backendServiceId;

  /**
   * Minimum number of reviewers foa an activation request.
   */
  public final IntSetting minNumberOfReviewersPerActivationRequest;

  /**
   * Maximum number of reviewers foa an activation request.
   */
  public final IntSetting maxNumberOfReviewersPerActivationRequest;

  /**
   * Maximum number of (JIT-) eligible roles that can be activated at once.
   */
  public final IntSetting maxNumberOfJitRolesPerSelfApproval;

  public boolean isSmtpConfigured() {
    var requiredSettings = List.of(smtpHost, smtpPort, smtpSenderName, smtpSenderAddress);
    return requiredSettings.stream().allMatch(s -> s.isValid());
  }

  public boolean isSmtpAuthenticationConfigured() {
    return this.smtpUsername.isValid() &&
      (this.smtpPassword.isValid() || this.smtpSecret.isValid());
  }

  public Map<String, String> getSmtpExtraOptionsMap() {
    var map = new HashMap<String, String>();

    if (this.smtpExtraOptions.isValid()) {
      for (var kvp : this.smtpExtraOptions.getValue().split(",")) {
        var parts = kvp.split("=");
        if (parts.length == 2) {
          map.put(parts[0].trim(), parts[1].trim());
        }
      }
    }

    return map;
  }

  // -------------------------------------------------------------------------
  // Inner classes.
  // -------------------------------------------------------------------------

  public abstract class Setting<T> {
    private final Collection<String> keys;
    private final T defaultValue;

    protected abstract T parse(String value);

    protected Setting(Collection<String> keys, T defaultValue) {
      this.keys = keys;
      this.defaultValue = defaultValue;
    }

    public T getValue() {
      for (var key : this.keys) {
        var value = readSetting.apply(key);
        if (value != null) {
          value = value.trim();
          if (!value.isEmpty()) {
            return parse(value);
          }
        }
      }

      if (this.defaultValue != null) {
        return this.defaultValue;
      }
      else {
        throw new IllegalStateException("No value provided for " + this.keys);
      }
    }

    public boolean isValid() {
      try {
        getValue();
        return true;
      }
      catch (Exception ignored) {
        return false;
      }
    }
  }

  public class StringSetting extends Setting<String> {
    public StringSetting(Collection<String> keys, String defaultValue) {
      super(keys, defaultValue);
    }

    @Override
    protected String parse(String value) {
      return value;
    }
  }

  public class IntSetting extends Setting<Integer> {
    public IntSetting(Collection<String> keys, Integer defaultValue) {
      super(keys, defaultValue);
    }

    @Override
    protected Integer parse(String value) {
      return Integer.parseInt(value);
    }
  }

  public class BooleanSetting extends Setting<Boolean> {
    public BooleanSetting(Collection<String> keys, Boolean defaultValue) {
      super(keys, defaultValue);
    }

    @Override
    protected Boolean parse(String value) {
      return Boolean.parseBoolean(value);
    }
  }

  public class DurationSetting extends Setting<Duration> {
    public DurationSetting(Collection<String> keys, Duration defaultValue) {
      super(keys, defaultValue);
    }

    @Override
    protected Duration parse(String value) {
      return Duration.ofMinutes(Integer.parseInt(value));
    }
  }

  public class ZoneIdSetting extends Setting<ZoneId> {
    public ZoneIdSetting(Collection<String> keys) {
      super(keys, ZoneOffset.UTC);
    }

    @Override
    protected ZoneId parse(String value) {
      return ZoneId.of(value);
    }
  }
}<|MERGE_RESOLUTION|>--- conflicted
+++ resolved
@@ -67,15 +67,10 @@
     this.maxNumberOfReviewersPerActivationRequest = new IntSetting(
       List.of("ACTIVATION_REQUEST_MAX_REVIEWERS"),
       10);
-<<<<<<< HEAD
-
-    
-=======
     this.maxNumberOfJitRolesPerSelfApproval = new IntSetting(
       List.of("ACTIVATION_REQUEST_MAX_ROLES"),
       10);
 
->>>>>>> 7441d7bf
     //
     // Backend service id (Cloud Run only).
     //
